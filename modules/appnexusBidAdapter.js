--- conflicted
+++ resolved
@@ -1,9 +1,6 @@
 import { Renderer } from '../src/Renderer';
 import * as utils from '../src/utils';
-<<<<<<< HEAD
-=======
 import { config } from '../src/config';
->>>>>>> 0635c0f8
 import { registerBidder, getIabSubCategory } from '../src/adapters/bidderFactory';
 import { BANNER, NATIVE, VIDEO, ADPOD } from '../src/mediaTypes';
 import find from 'core-js/library/fn/array/find';
@@ -36,11 +33,8 @@
   displayUrl: 'displayurl'
 };
 const SOURCE = 'pbjs';
-<<<<<<< HEAD
 const mappingFileUrl = '//acdn.adnxs.com/prebid/appnexus-mapping/mappings.json';
-=======
 const MAX_IMPS_PER_REQUEST = 15;
->>>>>>> 0635c0f8
 
 export const spec = {
   code: BIDDER_CODE,
@@ -386,21 +380,13 @@
     const videoContext = utils.deepAccess(bidRequest, 'mediaTypes.video.context');
     if (videoContext === ADPOD) {
       const iabSubCatId = getIabSubCategory(bidRequest.bidder, rtbBid.brand_category_id);
-<<<<<<< HEAD
-
-=======
->>>>>>> 0635c0f8
       bid.meta = {
         iabSubCatId
       };
 
       bid.video = {
         context: ADPOD,
-<<<<<<< HEAD
-        durationSeconds: Math.ceil(rtbBid.rtb.video.duration_ms / 1000),
-=======
         durationSeconds: Math.floor(rtbBid.rtb.video.duration_ms / 1000),
->>>>>>> 0635c0f8
       };
     }
 
