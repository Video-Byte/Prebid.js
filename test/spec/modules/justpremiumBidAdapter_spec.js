--- conflicted
+++ resolved
@@ -2,86 +2,6 @@
 import { spec } from 'modules/justpremiumBidAdapter'
 
 describe('justpremium adapter', () => {
-<<<<<<< HEAD
-  describe('setup', () => {
-    let sandbox;
-    let factory;
-
-    beforeEach(() => {
-      factory = {
-        JAM: {
-          instance: () => {
-          }
-        }
-      };
-      sandbox = sinon.sandbox.create();
-      sandbox.stub(adLoader, 'loadScript').callsFake((url, callback) => {
-        if (url === window.location.protocol + CONST.LIB) {
-          window.Jpx = factory;
-          callback();
-        }
-      });
-      sandbox.stub(factory.JAM, 'instance').returns({});
-    });
-
-    afterEach(() => {
-      sandbox.restore();
-    });
-
-    it('callBids should exists and be a function', () => {
-      const adapter = new Adapter();
-      expect(adapter.callBids).to.exist.and.to.be.a('function');
-    });
-
-    it('should request script to sync cookies and download jpx ad manager lib', () => {
-      const adapter = new Adapter();
-      const _request = adLoader.loadScript;
-      const _instance = factory.JAM.instance;
-
-      adapter.callBids({});
-
-      assert(_request.calledTwice);
-      assert.lengthOf(_request.args[0], 1);
-      assert.lengthOf(_request.args[1], 2);
-      assert.equal(_request.args[0][0], window.location.protocol + CONST.COOKIE);
-      assert.equal(_request.args[1][0], window.location.protocol + CONST.LIB);
-      expect(_request.args[1][1]).to.exist.and.to.be.a('function');
-      assert(_instance.calledOnce);
-    });
-
-    it('should request proper version of jpx ad manager', () => {
-      createCookie('jpxhbjs', 'v2.0.0', 1);
-
-      const adapter = new Adapter();
-      const _request = adLoader.loadScript;
-      const parts = CONST.LIB.split('/');
-      parts.splice(parts.length - 1, 0, 'v2.0.0');
-
-      adapter.callBids({});
-
-      assert.equal(_request.args[1][0], window.location.protocol + parts.join('/'));
-      expect(_request.args[1][1]).to.exist.and.to.be.a('function');
-
-      createCookie('jpxhbjs', '', 0);
-    });
-  });
-
-  describe('callBids', () => {
-    let sandbox;
-    let adapter;
-    let jPAM;
-    let bidder;
-    beforeEach(() => {
-      sandbox = sinon.sandbox.create();
-      window.top.jPAM = jPAM = {
-        initialized: true,
-        cmd: [],
-        cb: {
-          bidder20000: {
-            createBid: () => {
-            }
-          }
-=======
   let adUnits = [
     {
       bidder: 'justpremium',
@@ -146,7 +66,6 @@
             'format': 'lb',
             'adm': 'creative code'
           }]
->>>>>>> 2c829e5c
         },
         'pass': {
           '28313': false
@@ -154,214 +73,6 @@
         'deals': {}
       }
 
-<<<<<<< HEAD
-      assert(_request.calledTwice);
-      assert.equal(req.bids[0].params.zone, parseInt(params['zone']));
-      assert.equal(req.bids[0].params.zone, parseInt(params['id']));
-      assert.equal('1', params['c']);
-      assert.equal(window.top.innerHeight, parseInt(params['wh']));
-      assert.equal(window.top.innerWidth, parseInt(params['ww']));
-      assert.equal(window.top.screen.width, parseInt(params['sw']));
-      assert.equal(window.top.screen.height, parseInt(params['sh']));
-    });
-
-    it('should parse bid allow param and send proper arguments to the server', () => {
-      const _request = adLoader.loadScript;
-      const req = {
-        bidderCode: 'justpremium',
-        bids: [
-          {
-            bidId: 'bidId1',
-            bidder: 'justpremium',
-            params: {
-              zone: 20000,
-              allow: ['wp']
-            },
-            sizes: [[1, 1]],
-            placementCode: 'div-gpt-ad-1471513102552-1'
-          }
-        ]
-      };
-
-      adapter.callBids(req);
-
-      const params = {};
-      _request.getCall(1).args[0].split('?').pop().split('&').forEach(keypair => {
-        const kp = keypair.split('=');
-        params[kp[0]] = kp[1];
-      });
-
-      assert(_request.calledTwice);
-      assert.equal(encodeURIComponent('[["wp"],[]]'), params['c']);
-    });
-
-    it('should parse bid exclude param and send proper arguments to the server', () => {
-      const _request = adLoader.loadScript;
-      const req = {
-        bidderCode: 'justpremium',
-        bids: [
-          {
-            bidId: 'bidId1',
-            bidder: 'justpremium',
-            params: {
-              zone: 20000,
-              exclude: ['wp', 'lb']
-            },
-            sizes: [[1, 1]],
-            placementCode: 'div-gpt-ad-1471513102552-1'
-          }
-        ]
-      };
-
-      adapter.callBids(req);
-
-      const params = {};
-      _request.getCall(1).args[0].split('?').pop().split('&').forEach(keypair => {
-        const kp = keypair.split('=');
-        params[kp[0]] = kp[1];
-      });
-
-      assert(_request.calledTwice);
-      assert.equal(encodeURIComponent('[[],["wp","lb"]]'), params['c']);
-    });
-
-    it('should add empty bid if there was no valid response', () => {
-      adLoader.loadScript.restore();
-      const stubLoadScript = sandbox.stub(adLoader, 'loadScript').callsFake((url, callback) => {
-        if (callback) {
-          callback(new Error('test'));
-        }
-      });
-      const stubUtilLogError = sandbox.stub(utils, 'logError');
-      const stubAddBidResponse = sandbox.stub(bidmanager, 'addBidResponse');
-      const req = {
-        bidderCode: 'justpremium',
-        bids: [
-          {
-            bidId: 'bidId1',
-            bidder: 'justpremium',
-            params: {
-              zone: 20000,
-              allow: ['wp']
-            },
-            sizes: [[1, 1]],
-            placementCode: 'div-gpt-ad-1471513102552-1'
-          }
-        ]
-      };
-
-      adapter.callBids(req);
-
-      const bidPlacementCode = stubAddBidResponse.getCall(0).args[0];
-      const bidResponse = stubAddBidResponse.getCall(0).args[1];
-
-      assert(stubLoadScript.calledTwice);
-      assert(stubUtilLogError.calledOnce);
-      assert(stubAddBidResponse.calledOnce);
-      expect(bidPlacementCode).to.equal('div-gpt-ad-1471513102552-1');
-      expect(bidResponse.getStatusCode()).to.equal(PREBID_CONSTANTS.STATUS.NO_BID);
-      expect(bidResponse.bidderCode).to.equal('justpremium');
-    });
-
-    it('should add empty bid if response was empty', () => {
-      adLoader.loadScript.restore();
-      const req = {
-        bidderCode: 'justpremium',
-        bids: [
-          {
-            bidId: 'bidId1',
-            bidder: 'justpremium',
-            params: {
-              zone: 20000,
-              allow: ['wp']
-            },
-            sizes: [[1, 1]],
-            placementCode: 'div-gpt-ad-1471513102552-1'
-          }
-        ]
-      };
-
-      const stubLoadScript = sandbox.stub(adLoader, 'loadScript').callsFake((url, callback) => {
-        if (callback) {
-          callback();
-        }
-      });
-      const stubAddBidResponse = sandbox.stub(bidmanager, 'addBidResponse');
-      const stubCreateBid = sandbox.stub(jPAM.cb.bidder20000, 'createBid').callsFake((factory) => {
-        return factory();
-      });
-
-      adapter.callBids(req);
-
-      const bidPlacementCode = stubAddBidResponse.getCall(0).args[0];
-      const bidResponse = stubAddBidResponse.getCall(0).args[1];
-
-      assert(stubAddBidResponse.calledOnce);
-      expect(stubLoadScript.callCount).to.be.equal(2);
-      expect(stubCreateBid.callCount).to.be.equal(1);
-      expect(bidPlacementCode).to.equal('div-gpt-ad-1471513102552-1');
-      expect(bidResponse.getStatusCode()).to.equal(PREBID_CONSTANTS.STATUS.NO_BID);
-      expect(bidResponse.bidderCode).to.equal('justpremium');
-
-      stubAddBidResponse.restore();
-    });
-
-    it('should add bid if tag contains any', () => {
-      adLoader.loadScript.restore();
-      const req = {
-        bidderCode: 'justpremium',
-        bids: [
-          {
-            bidId: 'bidId1',
-            bidder: 'justpremium',
-            params: {
-              zone: 20000,
-              allow: ['wp']
-            },
-            sizes: [[1, 1]],
-            placementCode: 'div-gpt-ad-1471513102552-2'
-          }
-        ]
-      };
-      const responseData = {
-        width: 1,
-        height: 1,
-        ad: `<script>window.top.jPAM.execute(147516)</script>`,
-        cpm: 5.98,
-        format: 'wp'
-      };
-
-      const stubLoadScript = sandbox.stub(adLoader, 'loadScript').callsFake((url, callback) => {
-        if (callback) {
-          callback();
-        }
-      });
-      const stubAddBidResponse = sandbox.stub(bidmanager, 'addBidResponse');
-      const stubCreateBid = sandbox.stub(jPAM.cb.bidder20000, 'createBid').callsFake((factory) => {
-        const bid = factory({});
-
-        Object.assign(bid, responseData);
-
-        return bid;
-      });
-
-      adapter.callBids(req);
-
-      const bidPlacementCode1 = stubAddBidResponse.getCall(0).args[0];
-      const bidResponse1 = stubAddBidResponse.getCall(0).args[1];
-
-      assert(stubAddBidResponse.calledOnce);
-      expect(stubLoadScript.callCount).to.be.equal(2);
-      expect(stubCreateBid.callCount).to.be.equal(1);
-      expect(bidPlacementCode1).to.equal('div-gpt-ad-1471513102552-2');
-      expect(bidResponse1.getStatusCode()).to.equal(PREBID_CONSTANTS.STATUS.GOOD);
-      expect(bidResponse1.bidderCode).to.equal('justpremium');
-      expect(bidResponse1.width).to.equal(responseData.width);
-      expect(bidResponse1.height).to.equal(responseData.height);
-      expect(bidResponse1.cpm).to.equal(responseData.cpm);
-      expect(bidResponse1.format).to.equal(responseData.format);
-      expect(bidResponse1.ad).to.equal(responseData.ad);
-=======
       let expectedResponse = [
         {
           requestId: '319a5029c362f4',
@@ -399,7 +110,6 @@
           '28313': true
         }
       }
->>>>>>> 2c829e5c
 
       let result = spec.interpretResponse({body: response}, request)
       expect(result.length).to.equal(0)
